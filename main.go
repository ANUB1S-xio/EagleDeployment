--- conflicted
+++ resolved
@@ -13,11 +13,8 @@
 	"fmt"
 	"log"
 	"os"
-<<<<<<< HEAD
+	"os/signal"
 	"strconv"
-=======
-	"os/signal"
->>>>>>> dc70ee62
 	"strings"
 	"syscall"
 )
@@ -174,22 +171,6 @@
 					}
 				}
 
-<<<<<<< HEAD
-		case 3: // Manage Inventory
-			inventory.DisplayInventoryMenu()
-
-		case 4: // Enable/Disable Detailed Logging
-			fmt.Print("Enable detailed logging? (y/n): ")
-			var response string
-			fmt.Scanln(&response)
-			if strings.ToLower(response) == "y" {
-				fmt.Println("Detailed logging enabled.")
-			} else if strings.ToLower(response) == "n" {
-				fmt.Println("Detailed logging disabled.")
-			} else {
-				fmt.Println("Invalid input. Logging state unchanged.")
-			}
-=======
 			case 3: // Manage Inventory
 				fmt.Println("Managing inventory (not yet implemented).")
 
@@ -204,7 +185,6 @@
 				} else {
 					fmt.Println("Invalid input. Logging state unchanged.")
 				}
->>>>>>> dc70ee62
 
 			case 5: // Rollback Changes
 				fmt.Println("Rolling back changes (not yet implemented).")
