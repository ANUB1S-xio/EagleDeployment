package web

import (
	"encoding/json"
	"fmt"
	"net"
	"net/http"
	"os"
	"path/filepath"
	"strings"
	"sync"
	"time"

	telemetry "EagleDeployment/Telemetry"
	"EagleDeployment/executor" // executor package
)

// Store the current port for other parts of the application to access
var (
	currentPort   int
	portMutex     sync.RWMutex
	serverRunning bool
)

// GetServerPort returns the current server port
func GetServerPort() int {
	portMutex.RLock()
	defer portMutex.RUnlock()
	return currentPort
}

// IsServerRunning returns whether the server is currently running
func IsServerRunning() bool {
	return serverRunning
}

// Function: findPort
// Purpose: Dynamically finds an available TCP port on localhost
// Parameters: None
// Returns:
//   - int: Available port number
//   - error: Any error encountered during port discovery
//
// Called By: StartWebServer when default port is unavailable
// Dependencies:
//   - net.Listen for TCP port binding
func findPort() (int, error) {
	// Try the default port first (8742)
	listener, err := net.Listen("tcp", "127.0.0.1:8742")
	if err == nil {
		listener.Close()
		return 8742, nil
	}

	// If default port is unavailable, get a random one
	listener, err = net.Listen("tcp", "127.0.0.1:0")
	if err != nil {
		return 0, err
	}
	defer listener.Close()
	addr := listener.Addr().(*net.TCPAddr)
	return addr.Port, nil
}

// StartWebServer with telemetry
func StartWebServer() {
	t := telemetry.GetInstance()

	// Find an available port dynamically
	var err error
	port, err := findPort()
	if err != nil {
		t.LogError("Web", "Failed to find available port", map[string]interface{}{
			"error": err.Error(),
		})
		return
	}

	// Update the current port for external access
	portMutex.Lock()
	currentPort = port
	portMutex.Unlock()

	// Create a file indicating which port we're using for other processes
	// Write this EARLY so other processes can find it
	portFile := "web/port.txt"
	os.MkdirAll(filepath.Dir(portFile), 0755) // Ensure the directory exists
	err = os.WriteFile(portFile, []byte(fmt.Sprintf("%d", port)), 0644)
	if err != nil {
		t.LogError("Web", "Failed to write port file", map[string]interface{}{
			"error": err.Error(),
		})
		// Continue anyway, it's not critical
	}

	// Check if templates directory exists
	templatesDir := "web/templates"
	if _, err := os.Stat(templatesDir); os.IsNotExist(err) {
		absPath, _ := filepath.Abs(templatesDir)
		t.LogError("Web", "Templates directory not found", map[string]interface{}{
			"path":  absPath,
			"error": err.Error(),
		})
		return
	} else {
		_, err = os.ReadDir(templatesDir)
		if err != nil {
			t.LogError("Web", "Failed to read templates directory", map[string]interface{}{
				"error": err.Error(),
			})
			return
		}
	}

	// Check if static directory exists
	staticDir := "web/static"
	if _, err := os.Stat(staticDir); os.IsNotExist(err) {
		absPath, _ := filepath.Abs(staticDir)
		t.LogError("Web", "Static directory not found", map[string]interface{}{
			"path":  absPath,
			"error": err.Error(),
		})
		return
	}

	fmt.Printf("\n====================================\n")
	fmt.Printf("EagleDeployment GUI running at http://127.0.0.1:%d\n", port)
	fmt.Printf("====================================\n\n")

	// Configure HTTP handlers with logging middleware
	logRequest := func(handler http.HandlerFunc) http.HandlerFunc {
		return func(w http.ResponseWriter, r *http.Request) {
			t.LogInfo("Web", "HTTP request", map[string]interface{}{
				"method": r.Method,
				"path":   r.URL.Path,
			})
			handler(w, r)
		}
	}

	// Root handler - Redirect to dashboard
	http.HandleFunc("/", logRequest(func(w http.ResponseWriter, r *http.Request) {
		if r.URL.Path == "/" {
			http.Redirect(w, r, "/dashboard", http.StatusFound)
		} else {
			http.NotFound(w, r)
		}
	}))

	// Health check endpoint for server status verification - make this very simple and robust
	http.HandleFunc("/health", func(w http.ResponseWriter, r *http.Request) {
		// Skip logging to make health checks lighter
		// Add CORS headers
		w.Header().Set("Access-Control-Allow-Origin", "*")
		w.Header().Set("Access-Control-Allow-Methods", "GET, OPTIONS")
		w.Header().Set("Access-Control-Allow-Headers", "Content-Type")

		// Handle preflight OPTIONS request
		if r.Method == "OPTIONS" {
			w.WriteHeader(http.StatusOK)
			return
		}

		response := map[string]interface{}{
			"status": "ok",
			"port":   port,
			"time":   time.Now().Format(time.RFC3339),
		}
		w.Header().Set("Content-Type", "application/json")
		w.WriteHeader(http.StatusOK)
		json.NewEncoder(w).Encode(response)
	})

	// Serve static assets (CSS, JS, Images)
	http.Handle("/static/", http.StripPrefix("/static/", http.FileServer(http.Dir("web/static"))))

	// Dashboard Page
	http.HandleFunc("/dashboard", logRequest(func(w http.ResponseWriter, r *http.Request) {
		http.ServeFile(w, r, "web/templates/dashboard.html")
	}))

	// Execute Playbook Page
	http.HandleFunc("/execute", logRequest(func(w http.ResponseWriter, r *http.Request) {
		http.ServeFile(w, r, "web/templates/execute.html")
	}))

	// List YAML Playbooks Page
	http.HandleFunc("/list", logRequest(func(w http.ResponseWriter, r *http.Request) {
		http.ServeFile(w, r, "web/templates/list.html")
	}))

	// List YAML Playbooks Page
	http.HandleFunc("/inventory", logRequest(func(w http.ResponseWriter, r *http.Request) {
		http.ServeFile(w, r, "web/templates/inventory.html")
	}))

	// Login Page
	http.HandleFunc("/login", logRequest(func(w http.ResponseWriter, r *http.Request) {
		http.ServeFile(w, r, "web/templates/login.html")
	}))

	// API Endpoint to Execute YAML Playbooks (Backend Integration)
	http.HandleFunc("/api/execute", logRequest(func(w http.ResponseWriter, r *http.Request) {
		if r.Method != http.MethodPost {
			http.Error(w, "Invalid request method", http.StatusMethodNotAllowed)
			return
		}

		r.ParseForm()
		playbookName := r.FormValue("playbook")
		if playbookName == "" {
			http.Error(w, "No playbook selected", http.StatusBadRequest)
			return
		}

		playbookPath := fmt.Sprintf("./playbooks/%s", playbookName)

		// Call executor package's ExecuteYAML (integrated properly)
		go executor.ExecuteYAML(playbookPath, nil)

		w.WriteHeader(http.StatusOK)
		fmt.Fprintf(w, "Executing playbook: %s", playbookName)
	}))

	// API Endpoint to List YAML Playbooks
	http.HandleFunc("/api/list_playbooks", logRequest(func(w http.ResponseWriter, r *http.Request) {
		playbooks := listPlaybooks()
		if playbooks == nil {
			http.Error(w, "No playbooks found", http.StatusNotFound)
			return
		}

		w.Header().Set("Content-Type", "application/json")
		json.NewEncoder(w).Encode(playbooks)
	}))
	
	// API Endpoint to Create a New YAML Playbook
	http.HandleFunc("/api/create_playbook", logRequest(func(w http.ResponseWriter, r *http.Request) {
		if r.Method != http.MethodPost {
			http.Error(w, "Invalid request method", http.StatusMethodNotAllowed)
			return
		}

		var data struct {
			Filename string `json:"filename"`
		}
		err := json.NewDecoder(r.Body).Decode(&data)
		if err != nil || data.Filename == "" {
			http.Error(w, "Invalid input", http.StatusBadRequest)
			return
		}

		// Sanitize filename
		cleanName := filepath.Base(data.Filename)
		if !strings.HasSuffix(cleanName, ".yaml") && !strings.HasSuffix(cleanName, ".yml") {
			http.Error(w, "Filename must end with .yaml or .yml", http.StatusBadRequest)
			return
		}

		playbookPath := filepath.Join("playbooks", cleanName)
		err = os.WriteFile(playbookPath, []byte("# New Playbook\n"), 0644)
		if err != nil {
			http.Error(w, "Failed to create playbook", http.StatusInternalServerError)
			return
		}

		fmt.Fprintf(w, "Playbook %s created successfully", cleanName)
	}))

<<<<<<< HEAD


=======
	// http.HandleFunc("/api/list-hosts", logRequest(func(w http.ResponseWriter, r *http.Request) {
	// 	if r.Method != http.MethodGet {
	// 		http.Error(w, "Invalid request method", http.StatusMethodNotAllowed)
	// 		return
	// 	}
	
	// 	// Load hosts from inventory
	// 	inventory, err := executor.LoadInventory() // assuming executor.LoadInventory() is implemented
	// 	if err != nil {
	// 		http.Error(w, "Failed to load inventory", http.StatusInternalServerError)
	// 		return
	// 	}
	
	// 	w.Header().Set("Content-Type", "application/json")
	// 	json.NewEncoder(w).Encode(inventory.Hosts)
	// }))
	
>>>>>>> d1a80a80
	// Serve raw YAML playbooks for viewing/editing in list.html
	http.Handle("/playbooks/", http.StripPrefix("/playbooks/", http.FileServer(http.Dir("playbooks"))))

	// API Endpoint to Save YAML Playbooks 
	http.HandleFunc("/api/save_playbook", logRequest(func(w http.ResponseWriter, r *http.Request) {
		if r.Method != http.MethodPost {
			http.Error(w, "Invalid request method", http.StatusMethodNotAllowed)
			return
		}

		// Decode JSON from request
		var payload struct {
			Filename string `json:"filename"`
			Content  string `json:"content"`
		}

		if err := json.NewDecoder(r.Body).Decode(&payload); err != nil {
			http.Error(w, "Failed to decode request body", http.StatusBadRequest)
			return
		}

		// Write to file
		path := fmt.Sprintf("./playbooks/%s", payload.Filename)
		if err := os.WriteFile(path, []byte(payload.Content), 0644); err != nil {
			http.Error(w, "Failed to save playbook", http.StatusInternalServerError)
			return
		}

		w.WriteHeader(http.StatusOK)
		fmt.Fprint(w, "Playbook saved successfully.")
	}))

	// Mark server as running before starting
	serverRunning = true

	// Start HTTP server
	t.LogInfo("Web", "Starting web server", map[string]interface{}{
		"address": fmt.Sprintf("127.0.0.1:%d", port),
	})
	err = http.ListenAndServe(fmt.Sprintf("127.0.0.1:%d", port), nil)
	if err != nil {
		t.LogError("Web", "Web server failed", map[string]interface{}{
			"error": err.Error(),
		})
	}

	// Mark server as stopped when it exits
	serverRunning = false
}

// Helper Function to List YAML Playbooks
func listPlaybooks() []string {
	playbooksDir := "./playbooks"
	if _, err := os.Stat(playbooksDir); os.IsNotExist(err) {
		return nil
	}

	files, err := os.ReadDir(playbooksDir)
	if err != nil {
		return nil
	}

	var playbooks []string
	for _, file := range files {
		if !file.IsDir() && (strings.HasSuffix(file.Name(), ".yaml") || strings.HasSuffix(file.Name(), ".yml")) {
			playbooks = append(playbooks, file.Name())
		}
	}
	return playbooks
}<|MERGE_RESOLUTION|>--- conflicted
+++ resolved
@@ -233,44 +233,37 @@
 		w.Header().Set("Content-Type", "application/json")
 		json.NewEncoder(w).Encode(playbooks)
 	}))
-	
-	// API Endpoint to Create a New YAML Playbook
+	// API Endpoint to Create a New Playbook
 	http.HandleFunc("/api/create_playbook", logRequest(func(w http.ResponseWriter, r *http.Request) {
 		if r.Method != http.MethodPost {
 			http.Error(w, "Invalid request method", http.StatusMethodNotAllowed)
 			return
 		}
-
 		var data struct {
 			Filename string `json:"filename"`
 		}
-		err := json.NewDecoder(r.Body).Decode(&data)
-		if err != nil || data.Filename == "" {
-			http.Error(w, "Invalid input", http.StatusBadRequest)
-			return
-		}
-
+		if err := json.NewDecoder(r.Body).Decode(&data); err != nil {
+			http.Error(w, "Invalid request body", http.StatusBadRequest)
+			return
+		}
 		// Sanitize filename
-		cleanName := filepath.Base(data.Filename)
-		if !strings.HasSuffix(cleanName, ".yaml") && !strings.HasSuffix(cleanName, ".yml") {
-			http.Error(w, "Filename must end with .yaml or .yml", http.StatusBadRequest)
-			return
-		}
-
-		playbookPath := filepath.Join("playbooks", cleanName)
-		err = os.WriteFile(playbookPath, []byte("# New Playbook\n"), 0644)
+		if data.Filename == "" || strings.Contains(data.Filename, "..") {
+			http.Error(w, "Invalid filename", http.StatusBadRequest)
+			return
+		}
+		path := fmt.Sprintf("./playbooks/%s", data.Filename)
+		if _, err := os.Stat(path); err == nil {
+			http.Error(w, "File already exists", http.StatusConflict)
+			return
+		}
+		err := os.WriteFile(path, []byte("# New playbook\n\n"), 0644)
 		if err != nil {
-			http.Error(w, "Failed to create playbook", http.StatusInternalServerError)
-			return
-		}
-
-		fmt.Fprintf(w, "Playbook %s created successfully", cleanName)
-	}))
-
-<<<<<<< HEAD
-
-
-=======
+			http.Error(w, "Failed to create file", http.StatusInternalServerError)
+			return
+		}
+		fmt.Fprintf(w, "Playbook '%s' created successfully!", data.Filename)
+	}))
+
 	// http.HandleFunc("/api/list-hosts", logRequest(func(w http.ResponseWriter, r *http.Request) {
 	// 	if r.Method != http.MethodGet {
 	// 		http.Error(w, "Invalid request method", http.StatusMethodNotAllowed)
@@ -288,7 +281,6 @@
 	// 	json.NewEncoder(w).Encode(inventory.Hosts)
 	// }))
 	
->>>>>>> d1a80a80
 	// Serve raw YAML playbooks for viewing/editing in list.html
 	http.Handle("/playbooks/", http.StripPrefix("/playbooks/", http.FileServer(http.Dir("playbooks"))))
 
