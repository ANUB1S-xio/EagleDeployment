package web

import (
	"encoding/json"
	"fmt"
	"net"
	"net/http"
<<<<<<< HEAD

	"EagleDeployment/Telemetry"
=======
	"os"
	"strings"

	"EagleDeploy_CLI/executor" // executor package
>>>>>>> 5241b1c1
)

// Function: findPort
// Purpose: Dynamically finds an available TCP port on localhost
// Parameters: None
// Returns:
//   - int: Available port number
//   - error: Any error encountered during port discovery
//
// Called By: StartWebServer when default port is unavailable
// Dependencies:
//   - net.Listen for TCP port binding
func findPort() (int, error) {
	listener, err := net.Listen("tcp", "127.0.0.1:0")
	if err != nil {
		return 0, err
	}
	defer listener.Close()
	addr := listener.Addr().(*net.TCPAddr)
	return addr.Port, nil
}

// StartWebServer with telemetry
func StartWebServer() {
	t := telemetry.GetInstance()
	port := 8742 // Default port

	listener, err := net.Listen("tcp", fmt.Sprintf("127.0.0.1:%d", port))
	if err != nil {
<<<<<<< HEAD
		t.LogWarning("Web", "Default port unavailable, trying dynamic port", map[string]interface{}{
			"default_port": port,
			"error":        err.Error(),
		})

		port, err = findPort() // Get available port
		if err != nil {
			t.LogError("Web", "Failed to find available port", map[string]interface{}{
				"error": err.Error(),
			})
			fmt.Printf("Failed to find an available port: %v\n", err)
=======
		fmt.Println("Port 8742 occupied, dynamically assigning port...")
		port, err = findPort()
		if err != nil {
			fmt.Printf("Failed to assign port: %v\n", err)
>>>>>>> 5241b1c1
			return
		}

		t.LogInfo("Web", "Using dynamic port", map[string]interface{}{
			"port": port,
		})
	} else {
<<<<<<< HEAD
		listener.Close() // Close it since it was just a check
		t.LogInfo("Web", "Using default port", map[string]interface{}{
			"port": port,
		})
=======
		listener.Close()
>>>>>>> 5241b1c1
	}

	fmt.Printf("EagleDeployment GUI running at http://127.0.0.1:%d\n", port)

<<<<<<< HEAD
	// Configure HTTP handlers
	http.Handle("/static/", http.StripPrefix("/static/", http.FileServer(http.Dir("web/static"))))

	// Log each HTTP request
	logRequest := func(handler http.HandlerFunc) http.HandlerFunc {
		return func(w http.ResponseWriter, r *http.Request) {
			t.LogInfo("Web", "HTTP request", map[string]interface{}{
				"method": r.Method,
				"path":   r.URL.Path,
				"remote": r.RemoteAddr,
			})
			handler(w, r)
		}
	}

	// Apply logging middleware
	http.HandleFunc("/", logRequest(func(w http.ResponseWriter, r *http.Request) {
		http.ServeFile(w, r, "web/templates/index.html")
	}))

	http.HandleFunc("/login.html", logRequest(func(w http.ResponseWriter, r *http.Request) {
		http.ServeFile(w, r, "web/templates/login.html")
	}))

	http.HandleFunc("/dashboard.html", logRequest(func(w http.ResponseWriter, r *http.Request) {
		http.ServeFile(w, r, "web/templates/dashboard.html")
	}))

	// Start HTTP server
	t.LogInfo("Web", "Starting web server", map[string]interface{}{
		"address": fmt.Sprintf("127.0.0.1:%d", port),
	})

=======
	// Serve static assets (CSS, JS, Images)
	http.Handle("/static/", http.StripPrefix("/static/", http.FileServer(http.Dir("web/static"))))

	// Login Page (default)
	http.HandleFunc("/", func(w http.ResponseWriter, r *http.Request) {
		http.ServeFile(w, r, "web/templates/login.html")
	})

	// Dashboard Page
	http.HandleFunc("/dashboard", func(w http.ResponseWriter, r *http.Request) {
		http.ServeFile(w, r, "web/templates/dashboard.html")
	})

	// Execute Playbook Page
	http.HandleFunc("/execute", func(w http.ResponseWriter, r *http.Request) {
		http.ServeFile(w, r, "web/templates/execute.html")
	})

	// List YAML Playbooks Page
	http.HandleFunc("/list", func(w http.ResponseWriter, r *http.Request) {
		http.ServeFile(w, r, "web/templates/list.html")
	})

	// API Endpoint to Execute YAML Playbooks (Backend Integration)
	http.HandleFunc("/api/execute", func(w http.ResponseWriter, r *http.Request) {
		if r.Method != http.MethodPost {
			http.Error(w, "Invalid request method", http.StatusMethodNotAllowed)
			return
		}

		r.ParseForm()
		playbookName := r.FormValue("playbook")
		if playbookName == "" {
			http.Error(w, "No playbook selected", http.StatusBadRequest)
			return
		}

		playbookPath := fmt.Sprintf("./playbooks/%s", playbookName)

		// Call executor package's ExecuteYAML (integrated properly)
		go executor.ExecuteYAML(playbookPath, nil)

		w.WriteHeader(http.StatusOK)
		fmt.Fprintf(w, "Executing playbook: %s", playbookName)
	})

	// API Endpoint to List YAML Playbooks
	http.HandleFunc("/api/list_playbooks", func(w http.ResponseWriter, r *http.Request) {
		playbooks := listPlaybooks()
		if playbooks == nil {
			http.Error(w, "No playbooks found", http.StatusNotFound)
			return
		}

		w.Header().Set("Content-Type", "application/json")
		json.NewEncoder(w).Encode(playbooks)
	})

	// Start HTTP server
>>>>>>> 5241b1c1
	err = http.ListenAndServe(fmt.Sprintf("127.0.0.1:%d", port), nil)
	if err != nil {
		t.LogError("Web", "Web server failed", map[string]interface{}{
			"error": err.Error(),
		})
		fmt.Printf("Web Interface failed to start: %v\n", err)
	}
}

// Helper Function to List YAML Playbooks
func listPlaybooks() []string {
	playbooksDir := "./playbooks"
	if _, err := os.Stat(playbooksDir); os.IsNotExist(err) {
		return nil
	}

	files, err := os.ReadDir(playbooksDir)
	if err != nil {
		return nil
	}

	var playbooks []string
	for _, file := range files {
		if !file.IsDir() && (strings.HasSuffix(file.Name(), ".yaml") || strings.HasSuffix(file.Name(), ".yml")) {
			playbooks = append(playbooks, file.Name())
		}
	}
	return playbooks
}<|MERGE_RESOLUTION|>--- conflicted
+++ resolved
@@ -5,15 +5,12 @@
 	"fmt"
 	"net"
 	"net/http"
-<<<<<<< HEAD
 
 	"EagleDeployment/Telemetry"
-=======
 	"os"
 	"strings"
 
 	"EagleDeploy_CLI/executor" // executor package
->>>>>>> 5241b1c1
 )
 
 // Function: findPort
@@ -43,7 +40,6 @@
 
 	listener, err := net.Listen("tcp", fmt.Sprintf("127.0.0.1:%d", port))
 	if err != nil {
-<<<<<<< HEAD
 		t.LogWarning("Web", "Default port unavailable, trying dynamic port", map[string]interface{}{
 			"default_port": port,
 			"error":        err.Error(),
@@ -55,12 +51,10 @@
 				"error": err.Error(),
 			})
 			fmt.Printf("Failed to find an available port: %v\n", err)
-=======
 		fmt.Println("Port 8742 occupied, dynamically assigning port...")
 		port, err = findPort()
 		if err != nil {
 			fmt.Printf("Failed to assign port: %v\n", err)
->>>>>>> 5241b1c1
 			return
 		}
 
@@ -68,19 +62,15 @@
 			"port": port,
 		})
 	} else {
-<<<<<<< HEAD
 		listener.Close() // Close it since it was just a check
 		t.LogInfo("Web", "Using default port", map[string]interface{}{
 			"port": port,
 		})
-=======
 		listener.Close()
->>>>>>> 5241b1c1
 	}
 
 	fmt.Printf("EagleDeployment GUI running at http://127.0.0.1:%d\n", port)
 
-<<<<<<< HEAD
 	// Configure HTTP handlers
 	http.Handle("/static/", http.StripPrefix("/static/", http.FileServer(http.Dir("web/static"))))
 
@@ -114,7 +104,6 @@
 		"address": fmt.Sprintf("127.0.0.1:%d", port),
 	})
 
-=======
 	// Serve static assets (CSS, JS, Images)
 	http.Handle("/static/", http.StripPrefix("/static/", http.FileServer(http.Dir("web/static"))))
 
@@ -174,7 +163,6 @@
 	})
 
 	// Start HTTP server
->>>>>>> 5241b1c1
 	err = http.ListenAndServe(fmt.Sprintf("127.0.0.1:%d", port), nil)
 	if err != nil {
 		t.LogError("Web", "Web server failed", map[string]interface{}{
